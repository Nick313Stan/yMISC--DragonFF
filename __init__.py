# GTA DragonFF - Blender scripts to edit basic GTA formats
# Copyright (C) 2019  Parik

# This program is free software: you can redistribute it and/or modify
# it under the terms of the GNU General Public License as published by
# the Free Software Foundation, either version 3 of the License, or
# (at your option) any later version.

# This program is distributed in the hope that it will be useful,
# but WITHOUT ANY WARRANTY; without even the implied warranty of
# MERCHANTABILITY or FITNESS FOR A PARTICULAR PURPOSE.  See the
# GNU General Public License for more details.

# You should have received a copy of the GNU General Public License
# along with this program.  If not, see <https://www.gnu.org/licenses/>.

import bpy
from .gui import gui
from .ops import map_importer

from bpy.utils import register_class, unregister_class

bl_info = {
    "name": "GTA DragonFF",
    "author": "Parik",
    "version": (0, 0, 2),
    "blender": (2, 80, 0),
    "category": "Import-Export",
    "location": "File > Import/Export",
    "description": "Importer and Exporter for GTA Formats"
}


# Class list to register
_classes = [
    gui.IMPORT_OT_dff,
    gui.IMPORT_OT_txd,
    gui.EXPORT_OT_dff,
    gui.EXPORT_OT_col,
    gui.SCENE_OT_dff_frame_move,
    gui.SCENE_OT_dff_atomic_move,
    gui.SCENE_OT_dff_update,
    gui.OBJECT_OT_dff_generate_bone_props,
    gui.OBJECT_OT_dff_set_parent_bone,
    gui.OBJECT_OT_dff_clear_parent_bone,
    gui.OBJECT_OT_facegoups_col,
    gui.MATERIAL_PT_dffMaterials,
    gui.OBJECT_PT_dffObjects,
<<<<<<< HEAD
    gui.EXT2DFXObjectProps,
    gui.Light2DFXObjectProps,
    gui.RoadSign2DFXObjectProps,
    gui.IMPORT_OT_ParticleTXDNames,
=======
    gui.OBJECT_PT_dffCollections,
>>>>>>> 13bc14f1
    gui.DFFMaterialProps,
    gui.DFFObjectProps,
    gui.DFFCollectionProps,
    gui.MapImportPanel,
    gui.TXDImportPanel,
    gui.DFFFrameProps,
    gui.DFFAtomicProps,
    gui.DFFSceneProps,
    gui.DFF_MT_ExportChoice,
    gui.DFF_MT_EditArmature,
    gui.DFF_MT_Pose,
    gui.DFF_UL_FrameItems,
    gui.DFF_UL_AtomicItems,
    gui.SCENE_PT_dffFrames,
    gui.SCENE_PT_dffAtomics,
    map_importer.Map_Import_Operator
]

_draw_3d_handler = None

#######################################################
def draw_3d_callback():
    gui.DFFSceneProps.draw_fg()
<<<<<<< HEAD
    gui.RoadSign2DFXObjectProps.draw_size()
=======
    gui.DFFCollectionProps.draw_bounds()
>>>>>>> 13bc14f1

#######################################################
def register():

    # Register all the classes
    for cls in _classes:
        register_class(cls)

    if (2, 80, 0) > bpy.app.version:
        bpy.types.INFO_MT_file_import.append(gui.import_dff_func)
        bpy.types.INFO_MT_file_export.append(gui.export_dff_func)

    else:
        bpy.types.TOPBAR_MT_file_import.append(gui.import_dff_func)
        bpy.types.TOPBAR_MT_file_export.append(gui.export_dff_func)
        bpy.types.OUTLINER_MT_collection.append(gui.export_col_outliner)
        bpy.types.OUTLINER_MT_object.append(gui.export_dff_outliner)
        bpy.types.VIEW3D_MT_edit_armature.append(gui.edit_armature_dff_func)
        bpy.types.VIEW3D_MT_pose.append(gui.pose_dff_func)

        global _draw_3d_handler
        _draw_3d_handler = bpy.types.SpaceView3D.draw_handler_add(draw_3d_callback, (), 'WINDOW', 'POST_VIEW')

    gui.State.hook_events()

#######################################################
def unregister():

    if (2, 80, 0) > bpy.app.version:
        bpy.types.INFO_MT_file_import.remove(gui.import_dff_func)
        bpy.types.INFO_MT_file_export.remove(gui.export_dff_func)

    else:
        bpy.types.TOPBAR_MT_file_import.remove(gui.import_dff_func)
        bpy.types.TOPBAR_MT_file_export.remove(gui.export_dff_func)
        bpy.types.OUTLINER_MT_collection.remove(gui.export_col_outliner)
        bpy.types.OUTLINER_MT_object.remove(gui.export_dff_outliner)
        bpy.types.VIEW3D_MT_edit_armature.remove(gui.edit_armature_dff_func)
        bpy.types.VIEW3D_MT_pose.remove(gui.pose_dff_func)

        bpy.types.SpaceView3D.draw_handler_remove(_draw_3d_handler, 'WINDOW')

    gui.State.unhook_events()

    # Unregister all the classes
    for cls in _classes:
        unregister_class(cls)<|MERGE_RESOLUTION|>--- conflicted
+++ resolved
@@ -46,14 +46,11 @@
     gui.OBJECT_OT_facegoups_col,
     gui.MATERIAL_PT_dffMaterials,
     gui.OBJECT_PT_dffObjects,
-<<<<<<< HEAD
+    gui.OBJECT_PT_dffCollections,
     gui.EXT2DFXObjectProps,
     gui.Light2DFXObjectProps,
     gui.RoadSign2DFXObjectProps,
     gui.IMPORT_OT_ParticleTXDNames,
-=======
-    gui.OBJECT_PT_dffCollections,
->>>>>>> 13bc14f1
     gui.DFFMaterialProps,
     gui.DFFObjectProps,
     gui.DFFCollectionProps,
@@ -77,11 +74,8 @@
 #######################################################
 def draw_3d_callback():
     gui.DFFSceneProps.draw_fg()
-<<<<<<< HEAD
     gui.RoadSign2DFXObjectProps.draw_size()
-=======
     gui.DFFCollectionProps.draw_bounds()
->>>>>>> 13bc14f1
 
 #######################################################
 def register():
