# GTA DragonFF - Blender scripts to edit basic GTA formats
# Copyright (C) 2019  Parik

# This program is free software: you can redistribute it and/or modify
# it under the terms of the GNU General Public License as published by
# the Free Software Foundation, either version 3 of the License, or
# (at your option) any later version.

# This program is distributed in the hope that it will be useful,
# but WITHOUT ANY WARRANTY; without even the implied warranty of
# MERCHANTABILITY or FITNESS FOR A PARTICULAR PURPOSE.  See the
# GNU General Public License for more details.

# You should have received a copy of the GNU General Public License
# along with this program.  If not, see <https://www.gnu.org/licenses/>.

import bpy
import os
from . import dff_importer, dff_exporter, col_importer
from .importer_common import game_version
from . import map_data

from bpy_extras.io_utils import ImportHelper, ExportHelper

#######################################################
class EXPORT_OT_dff(bpy.types.Operator, ExportHelper):
    
    bl_idname      = "export_dff.scene"
    bl_description = "Export a Renderware DFF or COL File"
    bl_label       = "DragonFF DFF (.dff)"
    filename_ext   = ".dff"

    filepath       : bpy.props.StringProperty(name="File path",
                                              maxlen=1024,
                                              default="",
                                              subtype='FILE_PATH')
    
    filter_glob    : bpy.props.StringProperty(default="*.dff;*.col",
                                              options={'HIDDEN'})
    
    directory      : bpy.props.StringProperty(maxlen=1024,
                                              default="",
                                              subtype='FILE_PATH')

    mass_export     :  bpy.props.BoolProperty(
        name        = "Mass Export",
        default     = False
    )

    export_coll     = bpy.props.BoolProperty(
        name        = "Export Collision",
        default     = True
    )
    
    only_selected   :  bpy.props.BoolProperty(
        name        = "Only Selected",
        default     = False
    )
    reset_positions :  bpy.props.BoolProperty(
        name        = "Preserve Positions",
        description = "Don't set object positions to (0,0,0)",
        default     = False
    )
    export_version  : bpy.props.EnumProperty(
        items =
        (
            ('0x33002', "GTA 3 (v3.3.0.2)", "Grand Theft Auto 3 PC (v3.3.0.2)"),
            ('0x34003', "GTA VC (v3.4.0.3)", "Grand Theft Auto VC PC (v3.4.0.3)"),
            ('0x36003', "GTA SA (v3.6.0.3)", "Grand Theft Auto SA PC (v3.6.0.3)"),
            ('custom', "Custom", "Custom RW Version")
        ),
        name = "Version Export"
    )
    custom_version      : bpy.props.StringProperty(
        maxlen=7,
        default="",
        name = "Custom Version")

    #######################################################
    def verify_rw_version(self):
        if len(self.custom_version) != 7:
            return False

        for i, char in enumerate(self.custom_version):
            if i % 2 == 0 and not char.isdigit():
                return False
            if i % 2 == 1 and not char == '.':
                return False

        return True
    
    #######################################################
    def draw(self, context):
        layout = self.layout

        layout.prop(self, "mass_export")

        if self.mass_export:
            box = layout.box()
            row = box.row()
            row.label(text="Mass Export:")

            row = box.row()
            row.prop(self, "reset_positions")

        layout.prop(self, "only_selected")
        layout.prop(self, "export_coll")
        layout.prop(self, "export_version")

        if self.export_version == 'custom':
            col = layout.column()
            col.alert = not self.verify_rw_version()
            icon = "ERROR" if col.alert else "NONE"
            
            col.prop(self, "custom_version", icon=icon)
        return None

    #######################################################
    def get_selected_rw_version(self):

        if self.export_version != "custom":
            return int(self.export_version, 0)
        
        else:
            return int(
                "0x%c%c%c0%c" % (self.custom_version[0],
                                 self.custom_version[2],
                                 self.custom_version[4],
                                 self.custom_version[6]),
                0)
    
    #######################################################
    def execute(self, context):

        if self.export_version == "custom":
            if not self.verify_rw_version():
                self.report({"ERROR_INVALID_INPUT"}, "Invalid RW Version")
                return {'FINISHED'}
        
        dff_exporter.export_dff(
            {
                "file_name"      : self.filepath,
                "directory"      : self.directory,
                "selected"       : self.only_selected,
                "mass_export"    : self.mass_export,
                "version"        : self.get_selected_rw_version(),
                "export_coll"    : self.export_coll
            }
        )

        # Save settings of the export in scene custom properties for later
        context.scene['dragonff_imported_version'] = self.export_version
        context.scene['dragonff_custom_version']   = self.custom_version
            
        return {'FINISHED'}

    #######################################################
    def invoke(self, context, event):
        if 'dragonff_imported_version' in context.scene:
            self.export_version = context.scene['dragonff_imported_version']
        if 'dragonff_custom_version' in context.scene:
            self.custom_version = context.scene['dragonff_custom_version']
        
        context.window_manager.fileselect_add(self)
        return {'RUNNING_MODAL'}
    
    #filter_folder = bpy.props.BoolProperty(default=True, options={'HIDDEN'})

#######################################################
class IMPORT_OT_dff(bpy.types.Operator, ImportHelper):
    
    bl_idname      = "import_scene.dff"
    bl_description = 'Import a Renderware DFF or COL File'
    bl_label       = "DragonFF DFF (.dff)"

    filter_glob   : bpy.props.StringProperty(default="*.dff;*.col",
                                              options={'HIDDEN'})
    
    directory     : bpy.props.StringProperty(maxlen=1024,
                                              default="",
                                              subtype='FILE_PATH',
                                              options={'HIDDEN'})
    
    # Stores all the file names to read (not just the firsst)
    files : bpy.props.CollectionProperty(
        type    = bpy.types.OperatorFileListElement,
        options = {'HIDDEN'}
    )

    # Stores a single file path
    filepath : bpy.props.StringProperty(
         name        = "File Path",
         description = "Filepath used for importing the DFF/COL file",
         maxlen      = 1024,
         default     = "",
         options     = {'HIDDEN'}
     )

    
    load_txd :  bpy.props.BoolProperty(
        name        = "Load TXD file",
        default     = True
    )

    connect_bones :  bpy.props.BoolProperty(
        name        = "Connect Bones",
        description = "Whether to connect bones (not recommended for anim editing)",
        default     = False
    )

    read_mat_split  :  bpy.props.BoolProperty(
        name        = "Read Material Split",
        description = "Whether to read material split for loading triangles",
        default     = False
    )

    load_images : bpy.props.BoolProperty(
        name    = "Scan for Images",
        default = True
    )

    remove_doubles  :  bpy.props.BoolProperty(
        name        = "Use Edge Split",
        default     = True
    )
<<<<<<< HEAD

    group_materials :  bpy.props.BoolProperty(
=======
    
    group_materials =  bpy.props.BoolProperty(
>>>>>>> 8572907a
        name        = "Group Similar Materials",
        default     = True
    )
    
    image_ext : bpy.props.EnumProperty(
        items =
        (
            ("PNG", ".PNG", "Load a PNG image"),
            ("JPG", ".JPG", "Load a JPG image"),
            ("JPEG", ".JPEG", "Load a JPEG image"),
            ("TGA", ".TGA", "Load a TGA image"),
            ("BMP", ".BMP", "Load a BMP image"),
            ("TIF", ".TIF", "Load a TIF image"),
            ("TIFF", ".TIFF", "Load a TIFF image")
        ),
        name        = "Extension",
        description = "Image extension to search textures in"
    )

    #######################################################
    def draw(self, context):
        layout = self.layout

        layout.prop(self, "load_txd")
        layout.prop(self, "connect_bones")
        
        box = layout.box()
        box.prop(self, "load_images")
        if self.load_images:
            box.prop(self, "image_ext")
        
        layout.prop(self, "read_mat_split")
        layout.prop(self, "remove_doubles")
        layout.prop(self, "group_materials")
        
    #######################################################
    def execute(self, context):
        
        for file in [os.path.join(self.directory,file.name) for file in self.files]:
            if file.endswith(".col"):
                col_importer.import_col_file(file, os.path.basename(file))
                            
            else:
                # Set image_ext to none if scan images is disabled
                image_ext = self.image_ext
                if not self.load_images:
                    image_ext = None
                    
                importer = dff_importer.import_dff(
                    {
                        'file_name'      : file,
                        'image_ext'      : image_ext,
                        'connect_bones'  : self.connect_bones,
                        'use_mat_split'  : self.read_mat_split,
                        'remove_doubles' : self.remove_doubles,
                        'group_materials': self.group_materials
                    }
                )

                if importer.warning != "":
                    self.report({'WARNING'}, importer.warning)

                version = importer.version

                # Set imported version to scene settings for use later in export.
                if version in ['0x33002', '0x34003', '0x36003']:
                    context.scene['dragonff_imported_version'] = version
                else:
                    context.scene['dragonff_imported_version'] = "custom"
                    context.scene['dragonff_custom_version'] = "{}.{}.{}.{}".format(
                        *(version[i] for i in [2,3,4,6])
                    ) #convert hex to x.x.x.x format
                
        return {'FINISHED'}

    #######################################################
    def invoke(self, context, event):
        
        context.window_manager.fileselect_add(self)
        return {'RUNNING_MODAL'}

#######################################################
class MATERIAL_PT_dffMaterials(bpy.types.Panel):

    bl_idname      = "MATERIAL_PT_dffMaterials"
    bl_label       = "DragonFF - Export Material"
    bl_space_type  = "PROPERTIES"
    bl_region_type = "WINDOW"
    bl_context     = "material"

    ambient     :  bpy.props.BoolProperty(
        name        = "Export Material",
        default     = False
    )

    #######################################################
    def draw_col_menu(self, context):

        layout = self.layout
        settings = context.material.dff

        props = [["col_mat_index", "Material"],
                 ["col_flags", "Flags"],
                 ["col_brightness", "Brightness"],
                 ["col_light", "Light"]]
        
        for prop in props:
            self.draw_labelled_prop(layout.row(), settings, [prop[0]], prop[1])

    #######################################################
    def draw_labelled_prop(self, row, settings, props, label, text=""):

        row.label(text=label)
        for prop in props:
            row.prop(settings, prop, text=text)
        
    #######################################################
    def draw_env_map_box(self, context, box):

        settings = context.material.dff

        box.row().prop(context.material.dff, "export_env_map")
        if settings.export_env_map:
            box.row().prop(settings, "env_map_tex", text="Texture")

            self.draw_labelled_prop(
                box.row(), settings, ["env_map_coef"], "Coefficient")
            self.draw_labelled_prop(
                box.row(), settings, ["env_map_fb_alpha"], "Use FB Alpha")

    #######################################################
    def draw_bump_map_box(self, context, box):

        settings = context.material.dff
        box.row().prop(settings, "export_bump_map")
        
        if settings.export_bump_map:
            box.row().prop(settings, "bump_map_tex", text="Diffuse Texture")

    #######################################################
    def draw_uv_anim_box(self, context, box):

        settings = context.material.dff

        box.row().prop(settings, "export_animation")
        if settings.export_animation:
            box.row().prop(settings, "animation_name", text="Name")
            
            
    #######################################################
    def draw_refl_box(self, context, box):

        settings = context.material.dff
        box.row().prop(settings, "export_reflection")

        if settings.export_reflection:
            self.draw_labelled_prop(
                box.row(), settings, ["reflection_scale_x", "reflection_scale_y"],
                "Scale"
            )
            self.draw_labelled_prop(
                box.row(), settings, ["reflection_offset_x", "reflection_offset_y"],
                "Offset"
            )
            self.draw_labelled_prop(
                box.row(), settings, ["reflection_intensity"], "Intensity"
            )

    #######################################################
    def draw_specl_box(self, context, box):

        settings = context.material.dff
        box.row().prop(settings, "export_specular")

        if settings.export_specular:
            self.draw_labelled_prop(
                box.row(), settings, ["specular_level"], "Level"
            )
            box.row().prop(settings, "specular_texture", text="Texture")
        
    #######################################################
    def draw_mesh_menu(self, context):

        layout = self.layout
        settings = context.material.dff

        layout.prop(settings, "ambient")

        # This is for conveniently setting the base colour from the settings
        # without removing the texture node
        
        try:

            if bpy.app.version >= (2, 80, 0):
                prop = context.material.node_tree.nodes["Principled BSDF"].inputs[0]
                prop_val = "default_value"
            else:
                prop = context.material
                prop_val = "diffuse_color"
                
            row = layout.row()
            row.prop(
                prop,
                prop_val,
                text="Color")
            
            row.prop(settings,
                     "preset_mat_cols",
                     text="",
                     icon="MATERIAL",
                     icon_only=True
            )
            
        except Exception as e:
            print(e)
                
        
        self.draw_env_map_box  (context, layout.box())
        self.draw_bump_map_box (context, layout.box())
        self.draw_refl_box     (context, layout.box())
        self.draw_specl_box    (context, layout.box())
        self.draw_uv_anim_box  (context, layout.box())

    #######################################################
    # Callback function from preset_mat_cols enum
    def set_preset_color(self, context):
        try:
            color = eval(context.material.dff.preset_mat_cols)
            color = [i / 255 for i in color]
                
            if bpy.app.version >= (2, 80, 0):                
                node = context.material.node_tree.nodes["Principled BSDF"]
                node.inputs[0].default_value = color

            # Viewport color in Blender 2.8 and Material color in 2.79.
            context.material.diffuse_color = color[:-1]

        except Exception as e:
            print(e)
        
    #######################################################
    def draw(self, context):

        if not context.material or not context.material.dff:
            return
        
        if context.object.dff.type == 'COL':
            self.draw_col_menu(context)
            return

        self.draw_mesh_menu(context)
    
#######################################################
def import_dff_func(self, context):
    
    self.layout.operator(IMPORT_OT_dff.bl_idname, text="DragonFF DFF (.dff)")

#######################################################
def export_dff_func(self, context):

    self.layout.operator(EXPORT_OT_dff.bl_idname, text="DragonFF DFF (.dff)")

#######################################################
class OBJECT_PT_dffObjects(bpy.types.Panel):

    bl_idname      = "OBJECT_PT_dffObjects"
    bl_label       = "DragonFF - Export Object"
    bl_space_type  = "PROPERTIES"
    bl_region_type = "WINDOW"
    bl_context     = "object"

    #######################################################
    def draw_labelled_prop(self, row, settings, props, label, text=""):
        
        row.label(text=label)
        for prop in props:
            row.prop(settings, prop, text=text)


    #######################################################
    def validate_pipeline(self, pipeline):

        try:
            int(pipeline, 0)
        except ValueError:
            return False

        return True
            
    #######################################################
    def draw_mesh_menu(self, context):

        layout = self.layout
        settings = context.object.dff

        box = layout.box()
        box.prop(settings, "pipeline", text="Pipeline")
        if settings.pipeline == 'CUSTOM':
            col = box.column()
            
            col.alert = not self.validate_pipeline(settings.custom_pipeline)
            icon = "ERROR" if col.alert else "NONE"

            col.prop(settings, "custom_pipeline", icon=icon, text="Custom Pipeline")
        box.prop(settings, "export_normals", text="Export Normals")
        box.prop(settings, "export_binsplit", text="Export Bin Mesh PLG")

            
        properties = [         
            ["day_cols", "Day Vertex Colours"],
            ["night_cols", "Night Vertex Colours"],
        ]

        box = layout.box()
        box.label(text="Export Vertex Colours")
        
        for property in properties:
            box.prop(settings, property[0], text=property[1])

        box = layout.box()
        box.label(text="Export UV Maps")

        box.prop(settings, "uv_map1", text="UV Map 1")

        # Second UV Map can only be disabled if the first UV map is enabled.
        if settings.uv_map1:
            box.prop(settings, "uv_map2", text="UV Map 2")

    #######################################################
    def draw_col_menu(self, context):
        layout = self.layout
        settings = context.object.dff

        box = layout.box()
        box.label(text="Material Surface")
        
        box.prop(settings, "col_material", text="Material")
        box.prop(settings, "col_flags", text="Flags")
        box.prop(settings, "col_brightness", text="Brightness")
        box.prop(settings, "col_light", text="Light")

        pass
            
    #######################################################
    def draw_obj_menu(self, context):

        layout = self.layout
        settings = context.object.dff

        layout.prop(settings, "type", text="Type")

        if settings.type == 'OBJ':
            if context.object.type == 'MESH':
                self.draw_mesh_menu(context)

        elif settings.type == 'COL':
            if context.object.type == 'EMPTY':
                self.draw_col_menu(context)
    
    #######################################################
    def draw(self, context):

        if not context.object.dff:
            return
        
        self.draw_obj_menu(context)
    
# Custom properties
#######################################################
class DFFMaterialProps(bpy.types.PropertyGroup):

    ambient           : bpy.props.FloatProperty  (name="Ambient Shading", default=1)
    
    # Environment Map
    export_env_map    : bpy.props.BoolProperty   (name="Environment Map")
    env_map_tex       : bpy.props.StringProperty ()
    env_map_coef      : bpy.props.FloatProperty  ()
    env_map_fb_alpha  : bpy.props.BoolProperty   ()

    # Bump Map
    export_bump_map   : bpy.props.BoolProperty   (name="Bump Map")
    bump_map_tex      : bpy.props.StringProperty ()

    # Reflection
    export_reflection    : bpy.props.BoolProperty  (name="Reflection Material")
    reflection_scale_x   : bpy.props.FloatProperty ()
    reflection_scale_y   : bpy.props.FloatProperty ()
    reflection_offset_x  : bpy.props.FloatProperty ()
    reflection_offset_y  : bpy.props.FloatProperty ()
    reflection_intensity : bpy.props.FloatProperty ()
    
    # Specularity
    export_specular  : bpy.props.BoolProperty(name="Specular Material")
    specular_level   : bpy.props.FloatProperty  ()
    specular_texture : bpy.props.StringProperty ()

    # Collision Data
<<<<<<< HEAD
    is_col_material : bpy.props.BoolProperty()
    col_brightness  : bpy.props.IntProperty()
    col_light       : bpy.props.IntProperty()
    col_mat_index   : bpy.props.IntProperty()
=======
    col_brightness  = bpy.props.IntProperty()
    col_light       = bpy.props.IntProperty()
    col_mat_index   = bpy.props.IntProperty()
    col_flags       = bpy.props.IntProperty()
>>>>>>> 8572907a

    # UV Animation
    export_animation : bpy.props.BoolProperty   (name="UV Animation")
    animation_name   : bpy.props.StringProperty ()

    # Pre-set Material Colours
    preset_mat_cols : bpy.props.EnumProperty(
        items =
        (
            ("[255, 60, 0, 255]", "Right Tail Light", ""),
            ("[185, 255, 0, 255]", "Left Tail Light", ""),
            ("[0, 255, 200, 255]", "Right Headlight", ""),
            ("[255, 175, 0, 255]", "Left Headlight", ""),
            ("[0, 255, 255, 255]", "4 Colors Paintjob", ""),
            ("[255, 0, 175, 255]", "Secondary Color", ""),
            ("[60, 255, 0, 255]", "Primary Color", ""),
            ("[184, 255, 0, 255]", "ImVehFT - Breaklight L", ""),
            ("[255, 59, 0, 255]", "ImVehFT - Breaklight R", ""),
            ("[255, 173, 0, 255]", "ImVehFT - Revlight L", ""),
            ("[0, 255, 198, 255]", "ImVehFT - Revlight R", ""),
            ("[255, 174, 0, 255]", "ImVehFT - Foglight L", ""),
            ("[0, 255, 199, 255]", "ImVehFT - Foglight R", ""),
            ("[183, 255, 0, 255]", "ImVehFT - Indicator LF", ""),
            ("[255, 58, 0, 255]", "ImVehFT - Indicator RF", ""),
            ("[182, 255, 0, 255]", "ImVehFT - Indicator LM", ""),
            ("[255, 57, 0, 255]", "ImVehFT - Indicator RM", ""),
            ("[181, 255, 0, 255]", "ImVehFT - Indicator LR", ""),
            ("[255, 56, 0, 255]", "ImVehFT - Indicator RR", ""),
            ("[0, 16, 255, 255]", "ImVehFT - Light Night", ""),
            ("[0, 17, 255, 255]", "ImVehFT - Light All-day", ""),
            ("[0, 18, 255, 255]", "ImVehFT - Default Day", "")
        ),
        update = MATERIAL_PT_dffMaterials.set_preset_color
    )
    
    def register():
        bpy.types.Material.dff = bpy.props.PointerProperty(type=DFFMaterialProps)
        
#######################################################
class DFFObjectProps(bpy.types.PropertyGroup):

    # Atomic Properties
    type : bpy.props.EnumProperty(
        items = (
            ('OBJ', 'Object', 'Object will be exported as a mesh or a dummy'),
            ('COL', 'Collision Object', 'Object is a collision object'),
            ('SHA', 'Shadow Object', 'Object is a shadow object'),
            ('NON', "Don't export", 'Object will NOT be exported.')
        )
    )

    # Mesh properties
    pipeline : bpy.props.EnumProperty(
        items = (
            ('NONE', 'None', 'Export without setting a pipeline'),
            ('0x53F20098', 'Buildings', 'Refl. Building Pipleine (0x53F20098)'),
            (
                '0x53F2009A',
                'Night Vertex Colors',
                'Night Vertex Colors (0x53F2009C)'
            ),
            ('CUSTOM', 'Custom Pipeline', 'Set a different pipeline')
        ),
        name="Pipeline",
        description="Select the Engine rendering pipeline"
    )
    custom_pipeline : bpy.props.StringProperty(name="Custom Pipeline")
    
    export_normals : bpy.props.BoolProperty(
        default=True,
        description="Whether Normals will be exported. (Disable for Map objects)"
    )
    
    uv_map1 : bpy.props.BoolProperty(
        default=True,
        description="First UV Map will be exported")
    
    uv_map2 : bpy.props.BoolProperty(
        default=True,
        description="Second UV Map will be exported"
    )
    
    day_cols : bpy.props.BoolProperty(
        default=True,
        description="Whether Day Vertex Prelighting Colours will be exported"
    )
    
    night_cols : bpy.props.BoolProperty(
        default=True,
        description="Extra prelighting colours. (Tip: Disable export normals)"
    )
    
    export_binsplit : bpy.props.BoolProperty(
        default=True,
        description="Enabling will increase file size, but will increase\
compatibiility with DFF Viewers"
    )

    col_material = bpy.props.IntProperty(
        default = 12,
        description = "Material used for the Sphere/Cone"
    )

    col_flags = bpy.props.IntProperty(
        default = 0,
        description = "Flags for the Sphere/Cone"
    )

    col_brightness = bpy.props.IntProperty(
        default = 0,
        description = "Brightness used for the Sphere/Cone"
    )
    
    col_light = bpy.props.IntProperty(
        default = 0,
        description = "Light used for the Sphere/Cone"
    )
    
    #######################################################    
    def register():
        bpy.types.Object.dff = bpy.props.PointerProperty(type=DFFObjectProps)

#######################################################
class DFFSceneProps(bpy.types.PropertyGroup):

    #######################################################    
    def update_map_sections(self, context):
        return map_data.data[self.game_version_dropdown]['IPL_paths']
        
    game_version_dropdown : bpy.props.EnumProperty(
        name = 'Game',
        items = (
            (game_version.III, 'GTA III', 'GTA III map segments'),
            (game_version.VC, 'GTA VC', 'GTA VC map segments'),
            (game_version.SA, 'GTA SA', 'GTA SA map segments'),
            (game_version.LCS, 'GTA LCS', 'GTA LCS map segments'),
            (game_version.VCS, 'GTA VCS', 'GTA VCS map segments'),
        )
    )

    map_sections : bpy.props.EnumProperty(
        name = 'Map segment',
        items = update_map_sections
    )

    skip_lod: bpy.props.BoolProperty(
        name        = "Skip LOD Objects",
        default     = False
    )

    game_root : bpy.props.StringProperty(
        name = 'Game root',
        default = 'C:\\Program Files (x86)\\Steam\\steamapps\\common\\',
        description = "Folder with the game's executable",
        subtype = 'DIR_PATH'
    )

    dff_folder : bpy.props.StringProperty(
        name = 'Dff folder',
        default = 'C:\\Users\\blaha\\Documents\\GitHub\\DragonFF\\tests\\dff',
        description = "Define a folder where all of the dff models are stored.",
        subtype = 'DIR_PATH'
    )

    # txd_folder = bpy.props.StringProperty \
    #     (
    #     name = 'Txd folder',
    #     default = 'C:\\Users\\blaha\\Documents\\GitHub\\DragonFF\\tests\\txd',
    #     description = "Define a folder where all of the txd models are stored.",
    #     subtype = 'DIR_PATH'
    #     )

    #######################################################    
    def register():
        bpy.types.Scene.dff = bpy.props.PointerProperty(type=DFFSceneProps)

#######################################################
class MapImportPanel(bpy.types.Panel):
    """Creates a Panel in the scene context of the properties editor"""
    bl_label = "DragonFF - Map Import"
    bl_idname = "SCENE_PT_layout"
    bl_space_type = 'PROPERTIES'
    bl_region_type = 'WINDOW'
    bl_context = "scene"

    #######################################################
    def draw(self, context):
        layout = self.layout
        settings = context.scene.dff

        flow = layout.grid_flow(row_major=True,
                                columns=0,
                                even_columns=True,
                                even_rows=False,
                                align=True)

        col = flow.column()
        col.prop(settings, "game_version_dropdown", text="Game")
        col.prop(settings, "map_sections", text="Map segment")
        col.separator()
        col.prop(settings, "skip_lod", text="Skip LOD objects")

        layout.separator()

        layout.prop(settings, 'game_root')
        layout.prop(settings, 'dff_folder')

        row = layout.row()
        row.operator("scene.dragonff_map_import")<|MERGE_RESOLUTION|>--- conflicted
+++ resolved
@@ -223,13 +223,7 @@
         name        = "Use Edge Split",
         default     = True
     )
-<<<<<<< HEAD
-
     group_materials :  bpy.props.BoolProperty(
-=======
-    
-    group_materials =  bpy.props.BoolProperty(
->>>>>>> 8572907a
         name        = "Group Similar Materials",
         default     = True
     )
@@ -627,17 +621,10 @@
     specular_texture : bpy.props.StringProperty ()
 
     # Collision Data
-<<<<<<< HEAD
     is_col_material : bpy.props.BoolProperty()
     col_brightness  : bpy.props.IntProperty()
     col_light       : bpy.props.IntProperty()
     col_mat_index   : bpy.props.IntProperty()
-=======
-    col_brightness  = bpy.props.IntProperty()
-    col_light       = bpy.props.IntProperty()
-    col_mat_index   = bpy.props.IntProperty()
-    col_flags       = bpy.props.IntProperty()
->>>>>>> 8572907a
 
     # UV Animation
     export_animation : bpy.props.BoolProperty   (name="UV Animation")
