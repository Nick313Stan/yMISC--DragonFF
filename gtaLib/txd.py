# GTA DragonFF - Blender scripts to edit basic GTA formats
# Copyright (C) 2019  Parik

# This program is free software: you can redistribute it and/or modify
# it under the terms of the GNU General Public License as published by
# the Free Software Foundation, either version 3 of the License, or
# (at your option) any later version.

# This program is distributed in the hope that it will be useful,
# but WITHOUT ANY WARRANTY; without even the implied warranty of
# MERCHANTABILITY or FITNESS FOR A PARTICULAR PURPOSE.  See the
# GNU General Public License for more details.

# You should have received a copy of the GNU General Public License
# along with this program.  If not, see <https://www.gnu.org/licenses/>.

from enum import IntEnum
from math import ceil
from struct import unpack_from
from collections import namedtuple

from .dff import Sections, NativePlatformType
from .dff import types, Chunk, TexDict, PITexDict, Texture
from .dff import strlen

class RasterFormat(IntEnum):
    RASTER_DEFAULT = 0x00
    RASTER_1555    = 0x01
    RASTER_565     = 0x02
    RASTER_4444    = 0x03
    RASTER_LUM     = 0x04
    RASTER_8888    = 0x05
    RASTER_888     = 0x06
    RASTER_555     = 0x0a

#######################################################
class ImageDecoder:

    @staticmethod
    def _decode1555(bits):
        a = ((bits >> 15) & 0x1) * 0xff
        b = ((bits >> 10) & 0x1f) << 3
        c = ((bits >> 5) & 0x1f) << 3
        d = (bits & 0x1f) << 3
        return a, b, c, d

    @staticmethod
    def _decode4444(bits):
        a = ((bits >> 12) & 0xf) << 4
        b = ((bits >> 8) & 0xf) << 4
        c = ((bits >> 4) & 0xf) << 4
        d = (bits & 0xf) << 4
        return a, b, c, d

    @staticmethod
    def _decode565(bits):
        a = ((bits >> 11) & 0x1f) << 3
        b = ((bits >> 5) & 0x3f) << 2
        c = (bits & 0x1f) << 3
        return a, b, c

    @staticmethod
    def _decode555(bits):
        a = ((bits >> 10) & 0x1f) << 3
        b = ((bits >> 5) & 0x1f) << 3
        c = (bits & 0x1f) << 3
        return a, b, c

    @staticmethod
    def _c2a(a, b):
        return (2 * a + b) // 3

    @staticmethod
    def _c2b(a, b):
        return (a + b) // 2

    @staticmethod
    def _c3(a, b):
        return (2 * b + a) // 3

    @staticmethod
    def dxt1(data, width, height, alpha_flag):
        pos = 0
        ret = bytearray(4 * width * height)

        for y in range(0, height, 4):
            for x in range(0, width, 4):
                color0, color1, bits = unpack_from("<HHI", data, pos)
                pos += 8

                r0, g0, b0 = ImageDecoder._decode565(color0)
                r1, g1, b1 = ImageDecoder._decode565(color1)

                # Decode this block into 4x4 pixels
                for j in range(4):
                    for i in range(4):
                        # Get next control op and generate a pixel
                        control = bits & 3
                        bits = bits >> 2
                        if control == 0:
                            r, g, b, a = r0, g0, b0, 0xff
                        elif control == 1:
                            r, g, b, a = r1, g1, b1, 0xff
                        elif control == 2:
                            if color0 > color1:
                                r, g, b, a = ImageDecoder._c2a(r0, r1), ImageDecoder._c2a(g0, g1), ImageDecoder._c2a(b0, b1), 0xff
                            else:
                                r, g, b, a = ImageDecoder._c2b(r0, r1), ImageDecoder._c2b(g0, g1), ImageDecoder._c2b(b0, b1), 0xff
                        elif control == 3:
                            if color0 > color1:
                                r, g, b, a = ImageDecoder._c3(r0, r1),ImageDecoder. _c3(g0, g1), ImageDecoder._c3(b0, b1), 0xff
                            else:
                                r, g, b, a = 0, 0, 0, 0

                        idx = 4 * ((y + j) * width + (x + i))
                        ret[idx:idx+4] = bytes([r, g, b, a | alpha_flag])

        return bytes(ret)

    @staticmethod
    def dxt3(data, width, height):
        pos = 0
        ret = bytearray(4 * width * height)

        for y in range(0, height, 4):
            for x in range(0, width, 4):
                alpha0, alpha1, alpha2, alpha3, color0, color1, bits = unpack_from("<4H2HI", data, pos)
                pos += 16

                r0, g0, b0 = ImageDecoder._decode565(color0)
                r1, g1, b1 = ImageDecoder._decode565(color1)
                alphas = (alpha0, alpha1, alpha2, alpha3)

                # Decode this block into 4x4 pixels
                for j in range(4):
                    for i in range(4):
                        # Get next control op and generate a pixel
                        control = bits & 3
                        bits = bits >> 2
                        if control == 0:
                            r, g, b = r0, g0, b0
                        elif control == 1:
                            r, g, b = r1, g1, b1
                        elif control == 2:
                            if color0 > color1:
                                r, g, b = ImageDecoder._c2a(r0, r1), ImageDecoder._c2a(g0, g1), ImageDecoder._c2a(b0, b1)
                            else:
                                r, g, b = ImageDecoder._c2b(r0, r1), ImageDecoder._c2b(g0, g1), ImageDecoder._c2b(b0, b1)
                        elif control == 3:
                            if color0 > color1:
                                r, g, b = ImageDecoder._c3(r0, r1),ImageDecoder. _c3(g0, g1), ImageDecoder._c3(b0, b1)
                            else:
                                r, g, b = 0, 0, 0

                        a = ((alphas[j] >> (i * 4)) & 0xf) * 0x11
                        idx = 4 * ((y + j) * width + (x + i))
                        ret[idx:idx+4] = bytes([r, g, b, a])

        return bytes(ret)

    @staticmethod
    def bgra1555(data, width, height):
        pos = 0
        ret = bytearray(4 * width * height)

        for i in range(0, len(data), 2):
            color = unpack_from("<H", data, i)[0]
            a, r, g, b = ImageDecoder._decode1555(color)
            ret[pos:pos+4] = r, g, b, a
            pos += 4
        return bytes(ret)

    @staticmethod
    def bgra4444(data, width, height):
        pos = 0
        ret = bytearray(4 * width * height)

        for i in range(0, len(data), 2):
            color = unpack_from("<H", data, i)[0]
            a, r, g, b = ImageDecoder._decode4444(color)
            ret[pos:pos+4] = r, g, b, a
            pos += 4
        return bytes(ret)

    @staticmethod
    def bgra555(data, width, height):
        pos = 0
        ret = bytearray(4 * width * height)

        for i in range(0, len(data), 2):
            color = unpack_from("<H", data, i)[0]
            r, g, b = ImageDecoder._decode555(color)
            ret[pos:pos+4] = r, g, b, 0xff
            pos += 4
        return bytes(ret)

    @staticmethod
    def bgra565(data, width, height):
        pos = 0
        ret = bytearray(4 * width * height)

        for i in range(0, len(data), 2):
            color = unpack_from("<H", data, i)[0]
            r, g, b = ImageDecoder._decode565(color)
            ret[pos:pos+4] = r, g, b, 0xff
            pos += 4
        return bytes(ret)

    @staticmethod
    def bgra888(data, width, height):
        ret = bytearray(4 * width * height)
        for i in range(0, len(data), 4):
            ret[i:i+4] = data[i+2], data[i+1], data[i+0], 0xff
        return bytes(ret)

    @staticmethod
    def bgra8888(data, width, height):
        ret = bytearray(4 * width * height)
        for i in range(0, len(data), 4):
            ret[i:i+4] = data[i+2], data[i+1], data[i+0], data[i+3]
        return bytes(ret)

    @staticmethod
    def lum8(data, width, height):
        ret = bytearray(4 * width * height)
        for i, c in enumerate(data):
            pos = i * 4
            ret[pos:pos+4] = c, c, c, 0xff
        return bytes(ret)

    @staticmethod
    def lum8a8(data, width, height):
        pos = 0
        ret = bytearray(4 * width * height)

        for i in range(0, len(data), 2):
            c, a = data[i], data[i+1]
            ret[pos:pos+4] = c, c, c, a
            pos += 4
        return bytes(ret)

    @staticmethod
    def pal4(data, palette, width, height):
        pos = 0
        ret = bytearray(4 * width * height)

        shift = 0
        for i in data:
            idx = (i >> shift) & 0xf
            ret[pos+0:pos+4] = palette[idx*4:idx*4+4]
            shift ^= 4
            pos += 4

        return bytes(ret)

    @staticmethod
    def pal8(data, palette, width, height):
        pos = 0
        ret = bytearray(4 * width * height)

        for idx in data:
            ret[pos:pos+4] = palette[idx*4:idx*4+4]
            pos += 4

        return bytes(ret)

#######################################################
class TextureNative:

<<<<<<< HEAD
    # Header
    _platform_id = 0
    _filter_mode = 0

    uv_addressing = 0
=======
    #######################################################
    def __init__(self):
        # Header
        self._platform_id = 0
        self._filter_mode = 0

        self.uv_addressing = 0
>>>>>>> 6f63ef4b

        self.name = ""
        self.mask = ""

<<<<<<< HEAD
    raster_format = 0
    width         = 0
    height        = 0
    depth         = 0
    num_levels    = 0
    raster_type   = 0
=======
        self.raster_format = 0
        self.width         = 0
        self.height        = 0
        self.depth         = 0
        self.num_levels    = 1
        self.raster_type   = 0
>>>>>>> 6f63ef4b

        self.image_properties = None

<<<<<<< HEAD
    # Palette
    palette = b''

    # Raster Data
    pixels = b''
=======
        # Palette
        self.palette = b''

        # Raster Data
        self.pixels = []
>>>>>>> 6f63ef4b

    #######################################################
    def to_rgba(self, level=0):
        width  = self.get_width(level)
        height = self.get_height(level)
        pixels = self.pixels[level]

        if self.palette:
            palette_format = self.raster_format & 0xf000

            if palette_format > 0:
                if palette_format == 0x2000:
                    return ImageDecoder.pal8(pixels, self.palette, width, height)
                elif palette_format == 0x4000:
                    if self.depth == 4:
                        return ImageDecoder.pal4(pixels, self.palette, width, height)
                    else:
                        return ImageDecoder.pal8(pixels, self.palette, width, height)

        else:
            # TODO: improve format definition
            pixels_format = (self.raster_format >> 8) & 0x0f

            if self.image_properties.compressed:
                if pixels_format == RasterFormat.RASTER_DEFAULT:
                    return ImageDecoder.lum8a8(pixels, width, height)
                if pixels_format == RasterFormat.RASTER_1555:
                    return ImageDecoder.dxt1(pixels, width, height, 0x00)
                elif pixels_format == RasterFormat.RASTER_565:
                    return ImageDecoder.dxt1(pixels, width, height, 0xff)
                elif pixels_format == RasterFormat.RASTER_4444:
                    return ImageDecoder.dxt3(pixels, width, height)
            else:
                if pixels_format == RasterFormat.RASTER_1555:
                    # return ImageDecoder.bgra1555(pixels, width, height)
                    return ImageDecoder.dxt1(pixels, width, height, 0x00)
                elif pixels_format == RasterFormat.RASTER_565:
                    # return ImageDecoder.bgra565(pixels, width, height)
                    return ImageDecoder.dxt1(pixels, width, height, 0xff)
                elif pixels_format == RasterFormat.RASTER_4444:
                    # return ImageDecoder.bgra4444(pixels, width, height)
                    return ImageDecoder.dxt3(pixels, width, height)
                elif pixels_format == RasterFormat.RASTER_LUM:
                    return ImageDecoder.lum8(pixels, width, height)
                elif pixels_format == RasterFormat.RASTER_8888:
                    return ImageDecoder.bgra8888(pixels, width, height)
                elif pixels_format == RasterFormat.RASTER_888:
                    return ImageDecoder.bgra888(pixels, width, height)
                elif pixels_format == RasterFormat.RASTER_555:
                    return ImageDecoder.bgra555(pixels, width, height)

    #######################################################
    def get_width(self, level=0):
        return max(self.width >> level, 1)
<<<<<<< HEAD

    #######################################################
    def get_height(self, level=0):
        return max(self.height >> level, 1)

    #######################################################
    def read_pixels(self, data, offset):
        pixels_len = unpack_from("<I", data, offset)[0]
        return data[offset+4:offset+4+pixels_len]

    #######################################################
=======

    #######################################################
    def get_height(self, level=0):
        return max(self.height >> level, 1)

    #######################################################
    def read_pixels(self, data, offset):
        pixels_len = unpack_from("<I", data, offset)[0]
        return data[offset+4:offset+4+pixels_len]

    #######################################################
>>>>>>> 6f63ef4b
    def read_palette(self, data, offset):
        palette_format = self.raster_format & 0xf000

        if palette_format > 0:
            if palette_format == 0x2000:
                return data[offset:offset+1024]

            if palette_format == 0x4000:
                if self.depth == 4:
                    return data[offset:offset+64]

                return data[offset:offset+128]

        return b''

    #######################################################
    def read_image_properties(self, data, offset):

        ImageProperties = namedtuple(
            "ImageProperties",
            [
                "alpha", "cube_texture", "auto_mipmaps",
                "compressed"]
        )

        prop = unpack_from("<B", data, offset)[0]
        return ImageProperties(prop & 0b0001 != 0,
                               prop & 0b0010 != 0,
                               prop & 0b0100 != 0,
                               prop & 0b1000 != 0)

    #######################################################
    def from_mem(data):

        self = TextureNative()

        TextureFormat = namedtuple(
            "Header",
            [
                'platform_id' , 'filter_mode' , 'uv_addressing' ,
                'name'        , 'mask_name']
        )

        RasterHeader  = namedtuple(
            "RasterHeader",
            [
                'raster_format' , 'sa_format_3vc_hasAlpha' , 'width'      ,
                'height'        , 'depth'                  , 'num_levels' ,
                'raster_type'   , 'image_properties']
        )

        pos = 0
        tex_format = TextureFormat._make(unpack_from("<IHH32s32s", data, pos))
        pos += 72

        (
            self._platform_id, self._filter_mode, self.uv_addressing, self.name,
            self.mask
        ) = tex_format

        self.name = self.name.decode("utf-8").replace('\0', '')
        try:
            self.mask = self.mask.decode("utf-8").replace('\0', '')
        except UnicodeDecodeError:
            self.mask = ''

        raster_header = RasterHeader(
            *unpack_from("<IIHHBBB", data, pos),
            self.read_image_properties(data, pos + 15)
        )
        pos += 16

        (
            self.raster_format, sa_format_3vc_hasAlpha, self.width, self.height,
            self.depth, self.num_levels, self.raster_type, self.image_properties
        ) = raster_header

        self.palette = self.read_palette(data, pos)
        pos += len(self.palette)

        self.pixels = []
        for _ in range(self.num_levels):
            pixels = self.read_pixels(data, pos)
            self.pixels.append(pixels)
            pos += 4 + len(pixels)

        return self

#######################################################
class Image:

    width = 0
    height = 0
    depth = 0
    pitch = 0

    # Palette
    palette = b''

    # Raster Data
    pixels = b''

    #######################################################
    def _crop_pixels(self):
        src_width = len(self.pixels) // self.height
        dst_width = ceil(self.width * self.depth / 8)

        if src_width == dst_width:
            return self.pixels

        pixels = bytearray(dst_width * self.height)

        for y in range(self.height):
            src_pos = y * src_width
            dst_pos = y * dst_width
            pixels[dst_pos:dst_pos+dst_width] = self.pixels[src_pos:src_pos+src_width]

        return bytes(pixels)

    #######################################################
    def to_rgba(self, level=0):
        pixels = self._crop_pixels()

        if self.depth == 32:
            return ImageDecoder.bgra8888(pixels, self.width, self.height)
        elif self.depth == 8:
            return ImageDecoder.pal8(pixels, self.palette, self.width, self.height)
        elif self.depth == 4:
            return ImageDecoder.pal4(pixels, self.palette, self.width, self.height)

    #######################################################
    def from_mem(data):
        self = Image()

        self.width, self.height, self.depth, self.pitch = unpack_from("<4I", data)

        return self

#######################################################
class txd:

    #######################################################
    def _read(self, size):
        current_pos = self.pos
        self.pos += size

        return current_pos

    #######################################################
    def raw(self, size, offset=None):

        if offset is None:
            offset = self.pos

        return self.data[offset:offset+size]

    #######################################################
    def read_chunk(self):
        chunk = Sections.read(Chunk, self.data, self._read(12))
        return chunk

    #######################################################
    def read_texture_native(self, parent_chunk):

        chunk_end = self.pos + parent_chunk.size

        while self.pos < chunk_end:
            chunk = self.read_chunk()

            # STRUCT
            if chunk.type == types["Struct"]:
                platform_id = unpack_from("<I", self.data, self.pos)[0]
<<<<<<< HEAD

                # TODO: PS2
=======
                texture = None

>>>>>>> 6f63ef4b
                if self.device_id == 0:
                    if platform_id in (NativePlatformType.XBOX, NativePlatformType.D3D8, NativePlatformType.D3D9):
                        texture = TextureNative.from_mem(
                                self.data[self.pos:self.pos+chunk.size]
                        )
<<<<<<< HEAD
                        self.native_textures.append(texture)
=======
                    elif platform_id == NativePlatformType.PS2FOURCC:
                        from .native_ps2 import NativePS2Texture
                        texture = NativePS2Texture.from_mem(self.data[self.pos:])
                        self._read(texture.pos - chunk.size)
>>>>>>> 6f63ef4b

                elif self.device_id in (1, 2):
                    texture = TextureNative.from_mem(
                            self.data[self.pos:self.pos+chunk.size]
                    )
<<<<<<< HEAD
=======

                elif self.device_id == 6:
                    from .native_ps2 import NativePS2Texture
                    texture = NativePS2Texture.from_mem(self.data[self.pos:])
                    self._read(texture.pos - chunk.size)

                if texture:
>>>>>>> 6f63ef4b
                    self.native_textures.append(texture)

            elif chunk.type == types["Extension"]:
                pass

            self._read(chunk.size)

    #######################################################
    def read_image(self, parent_chunk):

        chunk = self.read_chunk()

        # Read an image
        image = Image.from_mem(
            self.data[self.pos:self.pos+chunk.size]
        )

        self._read(chunk.size)

        # Pixels
        pixels_len = image.pitch * image.height
        image.pixels = self.raw(pixels_len)
        self._read(pixels_len)

        # Palette
        palette_len = 0
        if image.depth == 8:
            palette_len = 1024
        elif image.depth == 4:
            palette_len = 64

        image.palette = self.raw(palette_len)
        self._read(palette_len)

        return image

    #######################################################
    def read_texture(self, parent_chunk):

        chunk = self.read_chunk()

        # Read a texture
        texture = Texture.from_mem(
            self.data[self.pos:self.pos+chunk.size]
        )

        self._read(chunk.size)

        # Texture Name
        chunk = self.read_chunk()
        texture.name = self.raw(
            strlen(self.data, self.pos)
        ).decode("utf-8")

        self._read(chunk.size)

        # Mask Name
        chunk = self.read_chunk()
        texture.mask = self.raw(
            strlen(self.data, self.pos)
        ).decode("utf-8")

        self._read(chunk.size)

        return texture

    #######################################################
    def read_texture_dictionary(self, root_chunk):

        chunk_end = self.pos + root_chunk.size

        while self.pos < chunk_end:
            chunk = self.read_chunk()

            # STRUCT
            if chunk.type == types["Struct"]:

                text_dict = Sections.read(TexDict, self.data, self._read(chunk.size))
                self.device_id = text_dict.device_id # 1 for D3D8, 2 for D3D9, 6 for PlayStation 2, 8 for XBOX, 9 for PSP

                for _ in range(text_dict.texture_count):
                    chunk = self.read_chunk()

                    # TEXTURENATIVE
                    if chunk.type == types["Texture Native"]:
                        self.read_texture_native(chunk)

            else:
                self._read(chunk.size)

    #######################################################
    def read_pi_texture_dictionary(self, root_chunk):
        text_dict = Sections.read(TexDict, self.data, self._read(4))
        self.device_id = text_dict.device_id

        for _ in range(text_dict.texture_count):
            mips_num = unpack_from("<I", self.data, self._read(4))[0]
            images = []

            for _ in range(mips_num):
                chunk = self.read_chunk()
                if chunk.type != types["Image"]:
                    raise RuntimeError("Invalid format")

                images.append(self.read_image(chunk))

            self.images.append(images)

            chunk = self.read_chunk()
            if chunk.type != types["Texture"]:
                raise RuntimeError("Invalid format")

            texture = self.read_texture(chunk)
            self.textures.append(texture)

            chunk = self.read_chunk()
            if chunk.type != types["Extension"]:
                raise RuntimeError("Invalid format")

            self._read(chunk.size)

    #######################################################
    def load_memory(self, data):
        self.data = data

        chunk = self.read_chunk()
        if chunk.type == types["Texture Dictionary"]:
            self.read_texture_dictionary(chunk)
        elif chunk.type == types["PI Texture Dictionary"]:
            self.read_pi_texture_dictionary(chunk)

        self.rw_version = Sections.get_rw_version(chunk.version)

    #######################################################
    def clear(self):
        self.native_textures = []
        self.textures        = []
        self.images          = []
        self.pos             = 0
        self.data            = ""
        self.rw_version      = ""
        self.device_id       = 0

    #######################################################
    def load_file(self, filename):

        with open(filename, mode='rb') as file:
            content = file.read()
            self.load_memory(content)

    #######################################################
    def __init__(self):
        self.clear()<|MERGE_RESOLUTION|>--- conflicted
+++ resolved
@@ -267,13 +267,6 @@
 #######################################################
 class TextureNative:
 
-<<<<<<< HEAD
-    # Header
-    _platform_id = 0
-    _filter_mode = 0
-
-    uv_addressing = 0
-=======
     #######################################################
     def __init__(self):
         # Header
@@ -281,42 +274,24 @@
         self._filter_mode = 0
 
         self.uv_addressing = 0
->>>>>>> 6f63ef4b
 
         self.name = ""
         self.mask = ""
 
-<<<<<<< HEAD
-    raster_format = 0
-    width         = 0
-    height        = 0
-    depth         = 0
-    num_levels    = 0
-    raster_type   = 0
-=======
         self.raster_format = 0
         self.width         = 0
         self.height        = 0
         self.depth         = 0
         self.num_levels    = 1
         self.raster_type   = 0
->>>>>>> 6f63ef4b
 
         self.image_properties = None
 
-<<<<<<< HEAD
-    # Palette
-    palette = b''
-
-    # Raster Data
-    pixels = b''
-=======
         # Palette
         self.palette = b''
 
         # Raster Data
         self.pixels = []
->>>>>>> 6f63ef4b
 
     #######################################################
     def to_rgba(self, level=0):
@@ -371,7 +346,6 @@
     #######################################################
     def get_width(self, level=0):
         return max(self.width >> level, 1)
-<<<<<<< HEAD
 
     #######################################################
     def get_height(self, level=0):
@@ -383,19 +357,6 @@
         return data[offset+4:offset+4+pixels_len]
 
     #######################################################
-=======
-
-    #######################################################
-    def get_height(self, level=0):
-        return max(self.height >> level, 1)
-
-    #######################################################
-    def read_pixels(self, data, offset):
-        pixels_len = unpack_from("<I", data, offset)[0]
-        return data[offset+4:offset+4+pixels_len]
-
-    #######################################################
->>>>>>> 6f63ef4b
     def read_palette(self, data, offset):
         palette_format = self.raster_format & 0xf000
 
@@ -568,33 +529,22 @@
             # STRUCT
             if chunk.type == types["Struct"]:
                 platform_id = unpack_from("<I", self.data, self.pos)[0]
-<<<<<<< HEAD
-
-                # TODO: PS2
-=======
                 texture = None
 
->>>>>>> 6f63ef4b
                 if self.device_id == 0:
                     if platform_id in (NativePlatformType.XBOX, NativePlatformType.D3D8, NativePlatformType.D3D9):
                         texture = TextureNative.from_mem(
                                 self.data[self.pos:self.pos+chunk.size]
                         )
-<<<<<<< HEAD
-                        self.native_textures.append(texture)
-=======
                     elif platform_id == NativePlatformType.PS2FOURCC:
                         from .native_ps2 import NativePS2Texture
                         texture = NativePS2Texture.from_mem(self.data[self.pos:])
                         self._read(texture.pos - chunk.size)
->>>>>>> 6f63ef4b
 
                 elif self.device_id in (1, 2):
                     texture = TextureNative.from_mem(
                             self.data[self.pos:self.pos+chunk.size]
                     )
-<<<<<<< HEAD
-=======
 
                 elif self.device_id == 6:
                     from .native_ps2 import NativePS2Texture
@@ -602,7 +552,6 @@
                     self._read(texture.pos - chunk.size)
 
                 if texture:
->>>>>>> 6f63ef4b
                     self.native_textures.append(texture)
 
             elif chunk.type == types["Extension"]:
