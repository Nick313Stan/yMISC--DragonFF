# GTA DragonFF - Blender scripts to edit basic GTA formats
# Copyright (C) 2019  Parik

# This program is free software: you can redistribute it and/or modify
# it under the terms of the GNU General Public License as published by
# the Free Software Foundation, either version 3 of the License, or
# (at your option) any later version.

# This program is distributed in the hope that it will be useful,
# but WITHOUT ANY WARRANTY; without even the implied warranty of
# MERCHANTABILITY or FITNESS FOR A PARTICULAR PURPOSE.  See the
# GNU General Public License for more details.

# You should have received a copy of the GNU General Public License
# along with this program.  If not, see <https://www.gnu.org/licenses/>.

import bpy
import bmesh
import mathutils
import os
import os.path
from collections import defaultdict

from ..gtaLib import dff
from .col_exporter import export_col

#######################################################
def clear_extension(string):
    
    k = string.rfind('.')
    return string if k < 0 else string[:k]
    
#######################################################
class material_helper:

    """ Material Helper for Blender 2.7x and 2.8 compatibility"""

    #######################################################
    def get_base_color(self):

        if self.principled:
            node = self.principled.node_principled_bsdf.inputs["Base Color"]
            return dff.RGBA._make(
                list(int(255 * x) for x in node.default_value)
            )
        alpha = int(self.material.alpha * 255)
        return dff.RGBA._make(
                    list(int(255*x) for x in self.material.diffuse_color) + [alpha]
                )

    #######################################################
    def get_texture(self):

        texture = dff.Texture()
        texture.filters = 0 # <-- find a way to store this in Blender
        
        # 2.8         
        if self.principled:
            if self.principled.base_color_texture.image is not None:

                node_label = self.principled.base_color_texture.node_image.label
                image_name = self.principled.base_color_texture.image.name

                # Use node label if it is a substring of image name, else
                # use image name
                
                texture.name = clear_extension(
                    node_label
                    if node_label in image_name and node_label != ""
                    else image_name
                )
                return texture
            return None

        # Blender Internal
        try:
            texture.name = clear_extension(
                self.material.texture_slots[0].texture.image.name
            )
            return texture

        except BaseException:
            return None

    #######################################################
    def get_surface_properties(self):

        if self.principled:
            specular = self.principled.specular
            diffuse = self.principled.roughness
            ambient = self.material.dff.ambient
            
        else:

            specular = self.material.specular_intensity
            diffuse  = self.material.diffuse_intensity
            ambient  = self.material.ambient
            
        return dff.GeomSurfPro(ambient, specular, diffuse)

    #######################################################
    def get_normal_map(self):

        bump_texture = None
        height_texture = dff.Texture()

        if not self.material.dff.export_bump_map:
            return None
        
        # 2.8
        if self.principled:
            
            if self.principled.normalmap_texture.image is not None:

                bump_texture = dff.Texture()
                
                node_label = self.principled.node_normalmap.label
                image_name = self.principled.normalmap_texture.image.name

                bump_texture.name = clear_extension(
                    node_label
                    if node_label in image_name and node_label != ""
                    else image_name
                )
                intensity = self.principled.normalmap_strength

        height_texture.name = self.material.dff.bump_map_tex
        if height_texture.name == "":
            height_texture = None

        if bump_texture is not None:
            return dff.BumpMapFX(intensity, height_texture, bump_texture)

        return None

    #######################################################
    def get_environment_map(self):

        if not self.material.dff.export_env_map:
            return None

        texture_name = self.material.dff.env_map_tex
        coef         = self.material.dff.env_map_coef
        use_fb_alpha  = self.material.dff.env_map_fb_alpha

        texture = dff.Texture()
        texture.name = texture_name
        texture.filters = 0
        
        return dff.EnvMapFX(coef, use_fb_alpha, texture)

    #######################################################
    def get_specular_material(self):

        props = self.material.dff
        
        if not props.export_specular:
            return None

        return dff.SpecularMat(props.specular_level,
                               props.specular_texture.encode('ascii'))

    #######################################################
    def get_reflection_material(self):

        props = self.material.dff

        if not props.export_reflection:
            return None

        return dff.ReflMat(
            props.reflection_scale_x, props.reflection_scale_y,
            props.reflection_offset_x, props.reflection_offset_y,
            props.reflection_intensity
        )

    #######################################################
    def get_user_data(self):

        if 'dff_user_data' not in self.material:
            return None
        
        return dff.UserData.from_mem(
                self.material['dff_user_data'])
    
    #######################################################
    def get_uv_animation(self):

        #TODO: Add Blender Internal Support

        anim = dff.UVAnim()

        # See if export_animation checkbox is checked
        if not self.material.dff.export_animation:
            return None

        anim.name = self.material.dff.animation_name
        
        if self.principled:
            if self.principled.base_color_texture.has_mapping_node():
                anim_data = self.material.node_tree.animation_data
                
                fps = bpy.context.scene.render.fps
                
                if anim_data:
                    for curve in anim_data.action.fcurves:

                        # Rw doesn't support Z texture coordinate.
                        if curve.array_index > 1:
                            continue

                        # Offset in the UV array
                        uv_offset = {
                            'nodes["Mapping"].inputs[1].default_value': 4,
                            'nodes["Mapping"].inputs[3].default_value': 1,
                        }

                        if curve.data_path not in uv_offset:
                            continue
                        
                        off = uv_offset[curve.data_path]
                        
                        for i, frame in enumerate(curve.keyframe_points):
                            
                            if len(anim.frames) <= i:
                                anim.frames.append(dff.UVFrame(0,[0]*6, i-1))

                            _frame = list(anim.frames[i])
                                
                            uv = _frame[1]
                            uv[off + curve.array_index] = frame.co[1]

                            _frame[0] = frame.co[0] / fps

                            anim.frames[i] = dff.UVFrame._make(_frame)
                            anim.duration = max(anim.frames[i].time,anim.duration)
                            
                    return anim
    
    #######################################################
    def __init__(self, material):
        self.material = material
        self.principled = None

        if bpy.app.version >= (2, 80, 0):
            from bpy_extras.node_shader_utils import PrincipledBSDFWrapper
            
            self.principled = PrincipledBSDFWrapper(self.material,
                                                    is_readonly=False)
        
        

#######################################################
def edit_bone_matrix(edit_bone):

    """ A helper function to return correct matrix from any
        bone setup there might. 
        
        Basically resets the Tail to +0.05 in Y Axis to make a correct
        prediction
    """

    return edit_bone.matrix
    
    # What I wrote above is rubbish, by the way. This is a hack-ish solution
    original_tail = list(edit_bone.tail)
    edit_bone.tail = edit_bone.head + mathutils.Vector([0, 0.05, 0])
    matrix = edit_bone.matrix

    edit_bone.tail = original_tail
    return matrix
            
#######################################################
class dff_exporter:

    selected = False
    mass_export = False
    file_name = ""
    dff = None
    version = None
    frames = {}
    bones = {}
    parent_queue = {}
    collection = None
    export_coll = False

    #######################################################
    @staticmethod
    def multiply_matrix(a, b):
        # For compatibility with 2.79
        if bpy.app.version < (2, 80, 0):
            return a * b
        return a @ b
    
    #######################################################
    @staticmethod
    def create_frame(obj, append=True, set_parent=True):
        self = dff_exporter
        
        frame       = dff.Frame()
        frame_index = len(self.dff.frame_list)
        
        # Get rid of everything before the last period
        frame.name = clear_extension(obj.name)

        # Is obj a bone?
        is_bone = type(obj) is bpy.types.Bone

        # Scan parent queue
        for name in self.parent_queue:
            if name == obj.name:
                index = self.parent_queue[name]
                self.dff.frame_list[index].parent = frame_index
        
        matrix                = obj.matrix_local
        frame.creation_flags  =  0
        frame.parent          = -1
        frame.position        = matrix.to_translation()
        frame.rotation_matrix = dff.Matrix._make(
            matrix.to_3x3().transposed()
        )

        if "dff_user_data" in obj:
            frame.user_data = dff.UserData.from_mem(obj["dff_user_data"])

        id_array = self.bones if is_bone else self.frames
        
        if set_parent and obj.parent is not None:
            frame.parent = id_array[obj.parent.name]            
            

        id_array[obj.name] = frame_index

        if append:
            self.dff.frame_list.append(frame)

        return frame

    #######################################################
    @staticmethod
    def generate_material_list(obj):
        materials = []
        self = dff_exporter

        for b_material in obj.data.materials:

            if b_material is None:
                continue
            
            material = dff.Material()
            helper = material_helper(b_material)

            material.color             = helper.get_base_color()
            material.surface_properties = helper.get_surface_properties()
            
            texture = helper.get_texture()
            if texture:
                material.textures.append(texture)

            # Materials
            material.add_plugin('bump_map', helper.get_normal_map())
            material.add_plugin('env_map', helper.get_environment_map())
            material.add_plugin('spec', helper.get_specular_material())
            material.add_plugin('refl', helper.get_reflection_material())
            material.add_plugin('udata', helper.get_user_data())

            anim = helper.get_uv_animation()
            if anim:
                material.add_plugin('uv_anim', anim.name)
                self.dff.uvanim_dict.append(anim)
                
            materials.append(material)
                
        return materials

    #######################################################
    @staticmethod
    def get_skin_plg_and_bone_groups(obj, mesh):

        # Returns a SkinPLG object if the object has an armature modifier
        armature = None
        for modifier in obj.modifiers:
            if modifier.type == 'ARMATURE':
                armature = modifier.object
                break
            
        if armature is None:
            return (None, {})
        
        skin = dff.SkinPLG()
        
        bones = armature.data.bones
        skin.num_bones = len(bones)

        bone_groups = {} # This variable will store the bone groups
                         # to export keyed by their indices
                         
        for index, bone in enumerate(bones):
            matrix = bone.matrix_local.inverted().transposed()
            skin.bone_matrices.append(
                matrix
            )
            try:
                bone_groups[obj.vertex_groups[bone.name].index] = index

            except KeyError:
                pass
            
        return (skin, bone_groups)

    #######################################################
    @staticmethod
    def get_vertex_shared_loops(vertex, layers_list, funcs):
        #temp = [[None] * len(layers) for layers in layers_list]
        shared_loops = {}

        for loop in vertex.link_loops:
            start_loop = vertex.link_loops[0]
            
            shared = False
            for i, layers in enumerate(layers_list):
               
                for layer in layers:

                    if funcs[i](start_loop[layer], loop[layer]):
                        shared = True
                        break

                if shared:
                    shared_loops[loop] = True
                    break
                
        return shared_loops.keys()

    #######################################################
    @staticmethod
    def triangulate_mesh(mesh):
        bm = bmesh.new()
        bm.from_mesh(mesh)
        bmesh.ops.triangulate(bm, faces=bm.faces)
        bm.to_mesh(mesh)
        bm.free()

    #######################################################
    @staticmethod
    def find_vert_idx_by_tmp_idx(verts, idx):
        for i, vert in enumerate(verts):
            if vert['tmp_idx'] == idx:
                return i
        
    #######################################################
    @staticmethod
    def cleanup_duplicate_verts(obj, verts, faces):
        self = dff_exporter
        removed_verts = {}
        i = 0
        
        while i < len(verts):
            vert = verts[i]

            j = i+1
            while j < len(verts):
                vert2 = verts[j]

                # We don't check all properties here because the other properties
                # are vertex-based, so they're guaranteed to be equal if the idx
                # property is equal.
                if vert['idx'] == vert2['idx'] and \
                   vert['normal'] == vert2['normal'] and \
                   vert['uvs'] == vert2['uvs']:
                    # Remove vertex and store the other in the map to change in face
                    removed_verts[vert2['tmp_idx']] = vert['tmp_idx']
                    del verts[j]
                else:
                    j += 1

            i += 1

        # update indices in faces
        for face in faces:
            for i, vert_idx in enumerate(face['verts']):
                if vert_idx in removed_verts:
                    face['verts'][i] = self.find_vert_idx_by_tmp_idx(
                        verts, removed_verts[vert_idx])
                else:
                    face['verts'][i] = self.find_vert_idx_by_tmp_idx(verts, vert_idx)

    #######################################################
    @staticmethod
    def populate_geometry_from_vertices_data(vertices_list, skin_plg, mesh, obj, geometry):

        has_prelit_colors = len(mesh.vertex_colors) > 0 and obj.dff.day_cols
        has_night_colors  = len(mesh.vertex_colors) > 1 and obj.dff.night_cols

        # This number denotes what the maximum number of uv maps exported will be.
        # If obj.dff.uv_map2 is set (i.e second UV map WILL be exported), the
        # maximum will be 2. If obj.dff.uv_map1 is NOT set, the maximum cannot
        # be greater than 0.
        max_uv_layers = (obj.dff.uv_map2 + 1) * obj.dff.uv_map1
        max_uv_layers = (obj.dff.uv_map2 + 1) * obj.dff.uv_map1

        extra_vert = None
        if has_night_colors:
            extra_vert = dff.ExtraVertColorExtension([])
        
        for vertex in vertices_list:
            geometry.vertices.append(dff.Vector._make(vertex['co']))
            geometry.normals.append(dff.Vector._make(vertex['normal']))

            # vcols
            #######################################################
            if has_prelit_colors:
                geometry.prelit_colors.append(dff.RGBA._make(
                    int(col * 255) for col in vertex['vert_cols'][0]))
            if has_night_colors:
                extra_vert.colors.append(dff.RGBA._make(
                    int(col * 255) for col in vertex['vert_cols'][1]))

            # uv layers
            #######################################################
            for index, uv in enumerate(vertex['uvs']):
                if index >= max_uv_layers:
                    break

                while index >= len(geometry.uv_layers):
                    geometry.uv_layers.append([])

                geometry.uv_layers[index].append(dff.TexCoords(uv.x, 1-uv.y))

            # bones
            #######################################################
            if skin_plg is not None:
                skin_plg.vertex_bone_indices.append([0,0,0,0])
                skin_plg.vertex_bone_weights.append([0,0,0,0])

                for index, bone in enumerate(vertex['bones']):
                    skin_plg.vertex_bone_indices[-1][index] = bone[0]
                    skin_plg.vertex_bone_weights[-1][index] = bone[1]

        if skin_plg is not None:
            geometry.extensions['skin'] = skin_plg
        if extra_vert:
            geometry.extensions['extra_vert_color'] = extra_vert

    #######################################################
    @staticmethod
    def populate_geometry_from_faces_data(faces_list, geometry):
        for face in faces_list:
            verts = face['verts']
            geometry.triangles.append(
                dff.Triangle._make((
                    verts[1], #b
                    verts[0], #a
                    face['mat_idx'], #material
                    verts[2] #c
                ))
            )
                    
    #######################################################
    @staticmethod
    def populate_geometry_with_mesh_data(obj, geometry):
        self = dff_exporter

        mesh = self.convert_to_mesh(obj)
        self.triangulate_mesh(mesh)
        mesh.calc_normals_split()

        vertices_list = []
        faces_list = []

        skin_plg, bone_groups = self.get_skin_plg_and_bone_groups(obj, mesh)

        for idx, polygon in enumerate(mesh.polygons):
            faces_list.append(
                {"verts": [idx*3, idx*3+1, idx*3+2],
                 "mat_idx": polygon.material_index})
            
            for loop_index in polygon.loop_indices:
                loop = mesh.loops[loop_index]
                vertex = mesh.vertices[loop.vertex_index]
                uvs = []
                vert_cols = []
                bones = []

                for uv_layer in mesh.uv_layers:
                    uvs.append(uv_layer.data[loop_index].uv)

                for vert_col in mesh.vertex_colors:
                    vert_cols.append(vert_col.data[loop_index].color)

                for group in vertex.groups:
                    # Only upto 4 vertices per group are supported
                    if len(bones) >= 4:
                        break

                    if group.group in bone_groups and group.weight > 0:
                        bones.append((bone_groups[group.group], group.weight))
                        
                vertices_list.append({"idx": loop.vertex_index,
                                      "tmp_idx": len(vertices_list), # for making cleanup convenient later 
                                      "co": vertex.co,
                                      "normal": loop.normal,
                                      "uvs": uvs,
                                      "vert_cols": vert_cols,
                                      "bones": bones})

        self.cleanup_duplicate_verts (obj, vertices_list, faces_list)

        self.populate_geometry_from_vertices_data(
            vertices_list, skin_plg, mesh, obj, geometry)

        self.populate_geometry_from_faces_data(faces_list, geometry)
        
    
    #######################################################
    @staticmethod
    def convert_to_mesh(obj):

        """ 
        A Blender 2.8 <=> 2.7 compatibility function for bpy.types.Object.to_mesh
        """
        
        # Temporarily disable armature
        disabled_modifiers = []
        for modifier in obj.modifiers:
            if modifier.type == 'ARMATURE':
                modifier.show_viewport = False
                disabled_modifiers.append(modifier)

        if bpy.app.version < (2, 80, 0):
            mesh = obj.to_mesh(bpy.context.scene, True, 'PREVIEW')
        else:
            
            depsgraph   = bpy.context.evaluated_depsgraph_get()
            object_eval = obj.evaluated_get(depsgraph)
            mesh        = object_eval.to_mesh(preserve_all_data_layers=True, depsgraph=depsgraph)
            

        # Re enable disabled modifiers
        for modifier in disabled_modifiers:
            modifier.show_viewport = True

        return mesh
    
    #######################################################
<<<<<<< HEAD
    @staticmethod
=======
    def transfer_color_attributes_to_vertex_colors(mesh):
        if bpy.app.version < (3, 2, 0):
            return

        vertex_map = defaultdict(list)
        for poly in mesh.polygons:
            for v_ix, l_ix in zip(poly.vertices, poly.loop_indices):
                vertex_map[v_ix].append(l_ix)

        range_end = len(mesh.color_attributes)
        range_end = range_end > 2 and 2 or range_end
        for index in range( range_end ):
            color_attr = mesh.color_attributes[index]
            if len(mesh.vertex_colors) < (index + 1):
                mesh.vertex_colors.new()
            color_layer = mesh.vertex_colors[index]
            for vert_idx, loop_indices in vertex_map.items():
                the_color = [float(v) for v in color_attr.data[vert_idx].color]
                for loop in loop_indices:
                    setattr(color_layer.data[loop], "color", the_color)
    
    #######################################################
>>>>>>> 6d861f60
    def populate_atomic(obj):
        self = dff_exporter

        # Create geometry
        geometry = dff.Geometry()
<<<<<<< HEAD
        self.populate_geometry_with_mesh_data (obj, geometry)
=======

        mesh = self.convert_to_mesh(obj)
        self.transfer_color_attributes_to_vertex_colors(mesh)

        bm   = bmesh.new()
        
        bm.from_mesh(mesh)

        bmesh.ops.triangulate(bm, faces=bm.faces[:])

        bm.verts.ensure_lookup_table()
        bm.verts.index_update()
        
        # Set SkinPLG
        skin = self.init_skin_plg(obj, mesh)

        has_prelit_colors = len(mesh.vertex_colors) > 0 and obj.dff.day_cols
        has_night_colors  = len(mesh.vertex_colors) > 1 and obj.dff.night_cols

        # These are used to set the vertex indices for new vertices
        # created in the next loop to get rid of shared vertices.
        override_faces = {}
        
        # Vertices and Normals
        i = 0
        length = len(bm.verts)
        while i < len(bm.verts):
            vertex = bm.verts[i]
            
            geometry.vertices.append(dff.Vector._make(vertex.co))
            geometry.normals.append(dff.Vector._make(vertex.normal))

            # These are already filtered vertices, no need to check them again
            if i >= length:
                i += 1
                continue
            
            shared_loops = self.get_vertex_shared_loops(
                vertex,
                [
                    bm.loops.layers.uv.values(),
                    bm.loops.layers.color.values()
                ],
                [
                    lambda a, b: a.uv != b.uv,
                    lambda a, b: a != b
                ]
            )
            
            # create a fork
            for loop in shared_loops:
                face = loop.face
                face.loops.index_update()

                if face.index not in override_faces:
                    override_faces[face.index] = [
                        vert.index for vert in face.verts
                    ]
                
                override_faces[face.index][loop.index] = len(bm.verts)
                
                # Update the SkinPLG to include the duplicated vertex
                if skin is not None:
                    bone_indices = skin.vertex_bone_indices
                    bone_weights = skin.vertex_bone_weights
                    
                    bone_indices.append(bone_indices[vertex.index])
                    bone_weights.append(bone_weights[vertex.index])
                    
                bm.verts.new(vertex.co, vertex)
                bm.verts.ensure_lookup_table()
            
            i += 1

        # Allocate uv layers/vertex colors array

        # This number denotes what the maximum number of uv maps exported will be.
        # If obj.dff.uv_map2 is set (i.e second UV map WILL be exported), the
        # maximum will be 2. If obj.dff.uv_map1 is NOT set, the maximum cannot
        # be greater than 0.
        max_uv_layers = (obj.dff.uv_map2 + 1) * obj.dff.uv_map1
        
        uv_layers_count = min(len(bm.loops.layers.uv), max_uv_layers)
        geometry.uv_layers = [[dff.TexCoords(0,0)] * len(bm.verts)
                              for i in range(uv_layers_count)]
        extra_vert = None
        if has_prelit_colors:
            geometry.prelit_colors = [dff.RGBA(255,255,255,255)] * len(bm.verts)

        if has_night_colors:
            extra_vert = dff.ExtraVertColorExtension(
                [dff.RGBA(255,255,255,255)] * len(bm.verts)
            )
            
        # Faces
        for face in bm.faces:

            verts = [vert.index for vert in face.verts]
            if face.index in override_faces:
                verts = override_faces[face.index]
                
            geometry.triangles.append(                
                dff.Triangle._make((
                    verts[1], #b
                    verts[0], #a
                    face.material_index, #material
                    verts[2] #c
                ))
            )

            face.loops.index_update()
            for loop in face.loops:
                
                # Set UV Coordinates for this face
                for index, layer in enumerate(bm.loops.layers.uv.values()):

                    if index >= max_uv_layers:
                        break
                    
                    uv = loop[layer].uv
                    geometry.uv_layers[index][verts[loop.index]] = dff.TexCoords(
                        uv.x, 1 - uv.y #UV Coordinates are flipped in the Y Axis
                    )

                # Set prelit faces for this face
                for index, layer in enumerate(bm.loops.layers.color.values()):
                    
                    color = list(loop[layer])
                    if len(color) < 4:
                        color.append(1)
                        
                    prelit_color = dff.RGBA._make(
                        int(c * 255) for c in color
                    )
                        
                    if index == 0 and has_prelit_colors:
                        geometry.prelit_colors[verts[loop.index]] = prelit_color
                            
                    elif index == 1 and has_night_colors:
                        extra_vert.colors[verts[loop.index]] = prelit_color
                
>>>>>>> 6d861f60
        self.create_frame(obj)

        # Bounding sphere
        sphere_center = 0.125 * sum(
            (mathutils.Vector(b) for b in obj.bound_box),
            mathutils.Vector()
        )
        sphere_center = self.multiply_matrix(obj.matrix_world, sphere_center)
        sphere_radius = 1.732 * max(*obj.dimensions) / 2        
        
        geometry.bounding_sphere = dff.Sphere._make(
            list(sphere_center) + [sphere_radius]
        )

        geometry.surface_properties = (0,0,0)
        geometry.materials = self.generate_material_list(obj)

        geometry.export_flags['export_normals'] = obj.dff.export_normals
        geometry.export_flags['write_mesh_plg'] = obj.dff.export_binsplit
        geometry.export_flags['light'] = obj.dff.light
        geometry.export_flags['modulate_color'] = obj.dff.modulate_color
        
        if "dff_user_data" in obj.data:
            geometry.extensions['user_data'] = dff.UserData.from_mem(
                obj.data['dff_user_data'])

        try:
            if obj.dff.pipeline != 'NONE':
                if obj.dff.pipeline == 'CUSTOM':
                    geometry.pipeline = int(obj.dff.custom_pipeline, 0)
                else:
                    geometry.pipeline = int(obj.dff.pipeline, 0)
                    
        except ValueError:
            print("Invalid (Custom) Pipeline")
            
        # Add Geometry to list
        self.dff.geometry_list.append(geometry)
        
        # Create Atomic from geometry and frame
        geometry_index = len(self.dff.geometry_list) - 1
        frame_index    = len(self.dff.frame_list) - 1
        atomic         = dff.Atomic._make((frame_index,
                                           geometry_index,
                                           0x4,
                                           0
        ))
        self.dff.atomic_list.append(atomic)

    #######################################################
    @staticmethod
    def calculate_parent_depth(obj):
        parent = obj.parent
        depth = 0
        
        while parent is not None:
            parent = parent.parent
            depth += 1

        return depth        

    #######################################################
    @staticmethod
    def check_armature_parent(obj):

        # This function iterates through all modifiers of the parent's modifier,
        # and check if its parent has an armature modifier set to obj.
        
        for modifier in obj.parent.modifiers:
            if modifier.type == 'ARMATURE':
                if modifier.object == obj:
                    return True

        return False
    
    #######################################################
    @staticmethod
    def export_armature(obj):
        self = dff_exporter
        
        for index, bone in enumerate(obj.data.bones):

            # Create a special bone (contains information for all subsequent bones)
            if index == 0:
                frame = self.create_frame(bone, False)

                # set the first bone's parent to armature's parent
                if obj.parent is not None:
                    frame.parent = self.frames[obj.parent.name]

                bone_data = dff.HAnimPLG()
                bone_data.header = dff.HAnimHeader(
                    0x100,
                    bone["bone_id"],
                    len(obj.data.bones)
                )
                
                # Make bone array in the root bone
                for _index, _bone in enumerate(obj.data.bones):
                    bone_data.bones.append(
                        dff.Bone(
                                _bone["bone_id"],
                                _index,
                                _bone["type"])
                    )

                frame.bone_data = bone_data
                self.dff.frame_list.append(frame)
                continue

            # Create a regular Bone
            frame = self.create_frame(bone, False)

            # Set bone data
            bone_data = dff.HAnimPLG()
            bone_data.header = dff.HAnimHeader(
                0x100,
                bone["bone_id"],
                0
            )
            frame.bone_data = bone_data
            self.dff.frame_list.append(frame)
        
    #######################################################
    @staticmethod
    def export_objects(objects, name=None):
        self = dff_exporter
        
        self.dff = dff.dff()

        # Skip empty collections
        if len(objects) < 1:
            return
        
        for obj in objects:

            # create atomic in this case
            if obj.type == "MESH":
                self.populate_atomic(obj)

            # create an empty frame
            elif obj.type == "EMPTY":
                self.create_frame(obj)

            elif obj.type == "ARMATURE":
                self.export_armature(obj)                    
        
        # Collision
        if self.export_coll:
            mem = export_col({
                'file_name'     : name if name is not None else
                               os.path.basename(self.file_name),
                'memory'        : True,
                'version'       : 3,
                'collection'    : self.collection,
                'only_selected' : self.selected,
                'mass_export'   : False
            })

            if len(mem) != 0:
               self.dff.collisions = [mem] 

        if name is None:
            self.dff.write_file(self.file_name, self.version )
        else:
            self.dff.write_file("%s/%s" % (self.path, name), self.version)

    #######################################################
    @staticmethod
    def is_selected(obj):
        if bpy.app.version < (2, 80, 0):
            return obj.select
        return obj.select_get()
            
    #######################################################
    @staticmethod
    def export_dff(filename):
        self = dff_exporter

        self.file_name = filename
        
        objects = {}
        
        # Export collections
        if bpy.app.version < (2, 80, 0):
            collections = [bpy.data]

        else:
            root_collection = bpy.context.scene.collection
            collections = root_collection.children.values() + [root_collection]
            
        for collection in collections:
            for obj in collection.objects:
                    
                if not self.selected or obj.select_get():
                    objects[obj] = self.calculate_parent_depth(obj)

            if self.mass_export:
                objects = sorted(objects, key=objects.get)
                self.export_objects(objects,
                                    collection.name)
                objects     = {}
                self.frames = {}
                self.bones  = {}
                self.collection = collection

        if not self.mass_export:
                
            objects = sorted(objects, key=objects.get)
            self.export_objects(objects)
                
#######################################################
def export_dff(options):

    # Shadow Function
    dff_exporter.selected    = options['selected']
    dff_exporter.mass_export = options['mass_export']
    dff_exporter.path        = options['directory']
    dff_exporter.version     = options['version']
    dff_exporter.export_coll = options['export_coll']

    dff_exporter.export_dff(options['file_name'])<|MERGE_RESOLUTION|>--- conflicted
+++ resolved
@@ -562,6 +562,8 @@
         self = dff_exporter
 
         mesh = self.convert_to_mesh(obj)
+        self.transfer_color_attributes_to_vertex_colors(mesh)
+        
         self.triangulate_mesh(mesh)
         mesh.calc_normals_split()
 
@@ -643,9 +645,7 @@
         return mesh
     
     #######################################################
-<<<<<<< HEAD
-    @staticmethod
-=======
+    @staticmethod
     def transfer_color_attributes_to_vertex_colors(mesh):
         if bpy.app.version < (3, 2, 0):
             return
@@ -668,157 +668,12 @@
                     setattr(color_layer.data[loop], "color", the_color)
     
     #######################################################
->>>>>>> 6d861f60
     def populate_atomic(obj):
         self = dff_exporter
 
         # Create geometry
         geometry = dff.Geometry()
-<<<<<<< HEAD
         self.populate_geometry_with_mesh_data (obj, geometry)
-=======
-
-        mesh = self.convert_to_mesh(obj)
-        self.transfer_color_attributes_to_vertex_colors(mesh)
-
-        bm   = bmesh.new()
-        
-        bm.from_mesh(mesh)
-
-        bmesh.ops.triangulate(bm, faces=bm.faces[:])
-
-        bm.verts.ensure_lookup_table()
-        bm.verts.index_update()
-        
-        # Set SkinPLG
-        skin = self.init_skin_plg(obj, mesh)
-
-        has_prelit_colors = len(mesh.vertex_colors) > 0 and obj.dff.day_cols
-        has_night_colors  = len(mesh.vertex_colors) > 1 and obj.dff.night_cols
-
-        # These are used to set the vertex indices for new vertices
-        # created in the next loop to get rid of shared vertices.
-        override_faces = {}
-        
-        # Vertices and Normals
-        i = 0
-        length = len(bm.verts)
-        while i < len(bm.verts):
-            vertex = bm.verts[i]
-            
-            geometry.vertices.append(dff.Vector._make(vertex.co))
-            geometry.normals.append(dff.Vector._make(vertex.normal))
-
-            # These are already filtered vertices, no need to check them again
-            if i >= length:
-                i += 1
-                continue
-            
-            shared_loops = self.get_vertex_shared_loops(
-                vertex,
-                [
-                    bm.loops.layers.uv.values(),
-                    bm.loops.layers.color.values()
-                ],
-                [
-                    lambda a, b: a.uv != b.uv,
-                    lambda a, b: a != b
-                ]
-            )
-            
-            # create a fork
-            for loop in shared_loops:
-                face = loop.face
-                face.loops.index_update()
-
-                if face.index not in override_faces:
-                    override_faces[face.index] = [
-                        vert.index for vert in face.verts
-                    ]
-                
-                override_faces[face.index][loop.index] = len(bm.verts)
-                
-                # Update the SkinPLG to include the duplicated vertex
-                if skin is not None:
-                    bone_indices = skin.vertex_bone_indices
-                    bone_weights = skin.vertex_bone_weights
-                    
-                    bone_indices.append(bone_indices[vertex.index])
-                    bone_weights.append(bone_weights[vertex.index])
-                    
-                bm.verts.new(vertex.co, vertex)
-                bm.verts.ensure_lookup_table()
-            
-            i += 1
-
-        # Allocate uv layers/vertex colors array
-
-        # This number denotes what the maximum number of uv maps exported will be.
-        # If obj.dff.uv_map2 is set (i.e second UV map WILL be exported), the
-        # maximum will be 2. If obj.dff.uv_map1 is NOT set, the maximum cannot
-        # be greater than 0.
-        max_uv_layers = (obj.dff.uv_map2 + 1) * obj.dff.uv_map1
-        
-        uv_layers_count = min(len(bm.loops.layers.uv), max_uv_layers)
-        geometry.uv_layers = [[dff.TexCoords(0,0)] * len(bm.verts)
-                              for i in range(uv_layers_count)]
-        extra_vert = None
-        if has_prelit_colors:
-            geometry.prelit_colors = [dff.RGBA(255,255,255,255)] * len(bm.verts)
-
-        if has_night_colors:
-            extra_vert = dff.ExtraVertColorExtension(
-                [dff.RGBA(255,255,255,255)] * len(bm.verts)
-            )
-            
-        # Faces
-        for face in bm.faces:
-
-            verts = [vert.index for vert in face.verts]
-            if face.index in override_faces:
-                verts = override_faces[face.index]
-                
-            geometry.triangles.append(                
-                dff.Triangle._make((
-                    verts[1], #b
-                    verts[0], #a
-                    face.material_index, #material
-                    verts[2] #c
-                ))
-            )
-
-            face.loops.index_update()
-            for loop in face.loops:
-                
-                # Set UV Coordinates for this face
-                for index, layer in enumerate(bm.loops.layers.uv.values()):
-
-                    if index >= max_uv_layers:
-                        break
-                    
-                    uv = loop[layer].uv
-                    geometry.uv_layers[index][verts[loop.index]] = dff.TexCoords(
-                        uv.x, 1 - uv.y #UV Coordinates are flipped in the Y Axis
-                    )
-
-                # Set prelit faces for this face
-                for index, layer in enumerate(bm.loops.layers.color.values()):
-                    
-                    color = list(loop[layer])
-                    if len(color) < 4:
-                        color.append(1)
-                        
-                    prelit_color = dff.RGBA._make(
-                        int(c * 255) for c in color
-                    )
-                        
-                    if index == 0 and has_prelit_colors:
-                        geometry.prelit_colors[verts[loop.index]] = prelit_color
-                            
-                    elif index == 1 and has_night_colors:
-                        extra_vert.colors[verts[loop.index]] = prelit_color
-                
->>>>>>> 6d861f60
         self.create_frame(obj)
 
         # Bounding sphere
