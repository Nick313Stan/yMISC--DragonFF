--- conflicted
+++ resolved
@@ -813,12 +813,8 @@
         geometry.export_flags['write_mesh_plg'] = obj.dff.export_binsplit
         geometry.export_flags['light'] = obj.dff.light
         geometry.export_flags['modulate_color'] = obj.dff.modulate_color
-<<<<<<< HEAD
-
-=======
         geometry.export_flags['triangle_strip'] = obj.dff.triangle_strip
         
->>>>>>> 6a3c28bd
         if "dff_user_data" in obj.data:
             geometry.extensions['user_data'] = dff.UserData.from_mem(
                 obj.data['dff_user_data'])
