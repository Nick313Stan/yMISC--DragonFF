--- conflicted
+++ resolved
@@ -542,21 +542,13 @@
 
         skin_plg, bone_groups = self.get_skin_plg_and_bone_groups(obj, mesh)
 
-<<<<<<< HEAD
         # Check for vertices once before exporting to report instanstly
         if len(mesh.vertices) > 0xFFFF:
             raise DffExportException(f"Too many vertices in mesh ({obj.name}): {len(mesh.vertices)}/65535")
 
-        for idx, polygon in enumerate(mesh.polygons):
-            faces_list.append(
-                {"verts": [idx*3, idx*3+1, idx*3+2],
-                 "mat_idx": polygon.material_index})
-
-=======
         for polygon in mesh.polygons:
             face = {"verts": [], "mat_idx": polygon.material_index}
             
->>>>>>> 4c479d17
             for loop_index in polygon.loop_indices:
                 loop = mesh.loops[loop_index]
                 vertex = mesh.vertices[loop.vertex_index]
