--- conflicted
+++ resolved
@@ -384,7 +384,6 @@
             # Loading Texture
             if material.is_textured == 1:
                 texture = material.textures[0]
-<<<<<<< HEAD
                 image   = None
 
                 if texture.name in self.txd_images:
@@ -393,23 +392,6 @@
                 elif self.image_ext:
                     path    = os.path.dirname(self.file_name)
                     image_name = "%s.%s" % (texture.name, self.image_ext)
-
-                    # name.None shouldn't exist, lol / Share loaded images among imported materials
-                    if (image_name in bpy.data.images and
-                            path == bpy.path.abspath(bpy.data.images[image_name].filepath)):
-                        image = bpy.data.images[image_name]
-                    else:
-                        image = load_image(image_name,
-                                        path,
-                                        recursive=False,
-                                        place_holder=True,
-                                        check_existing=True
-                                        )
-                helper.set_texture(image, texture.name)
-                
-=======
-                path    = os.path.dirname(self.file_name)
-                image_name = "%s.%s" % (texture.name, self.image_ext)
 
                 # name.None shouldn't exist, lol / Share loaded images among imported materials
                 if (image_name in bpy.data.images and
@@ -424,7 +406,6 @@
                                        )
                 helper.set_texture(image, texture.name, texture.filters, texture.uv_addressing)
 
->>>>>>> 2645acf3
             # Normal Map
             if 'bump_map' in material.plugins:
                 mat.dff.export_bump_map = True
