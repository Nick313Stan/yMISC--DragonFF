--- conflicted
+++ resolved
@@ -253,6 +253,7 @@
             obj.dff.export_normals = mesh['dragon_normals']
             obj.dff.light          = mesh['dragon_light']
             obj.dff.modulate_color = mesh['dragon_modulate_color']
+            obj.dff.triangle_strip = mesh['dragon_triangle_strip']
 
             if obj.dff.pipeline == 'CUSTOM':
                 obj.dff.custom_pipeline = mesh['dragon_cust_pipeline']
@@ -263,6 +264,7 @@
             del mesh['dragon_cust_pipeline' ]
             del mesh['dragon_light'         ]
             del mesh['dragon_modulate_color']
+            del mesh['dragon_triangle_strip']
                     
             # Set vertex groups
             if 'skin' in geom.extensions:
@@ -765,36 +767,6 @@
             for mesh in meshes:
                 mesh.parent = obj
 
-<<<<<<< HEAD
-=======
-                # Set empty display properties to something decent
-                if mesh is None:
-                    self.set_empty_draw_properties(obj)                        
-
-                else:
-                    # Set object properties from mesh properties
-                    obj.dff.pipeline       = mesh['dragon_pipeline']
-                    obj.dff.export_normals = mesh['dragon_normals']
-                    obj.dff.light          = mesh['dragon_light']
-                    obj.dff.modulate_color = mesh['dragon_modulate_color']
-                    obj.dff.triangle_strip = mesh['dragon_triangle_strip']
-
-                    if obj.dff.pipeline == 'CUSTOM':
-                        obj.dff.custom_pipeline = mesh['dragon_cust_pipeline']
-                    
-                    # Delete temporary properties used earlier
-                    del mesh['dragon_pipeline'      ]
-                    del mesh['dragon_normals'       ]
-                    del mesh['dragon_cust_pipeline' ]
-                    del mesh['dragon_light'         ]
-                    del mesh['dragon_modulate_color']
-                    del mesh['dragon_triangle_strip']
-                    
-                # Set vertex groups
-                if index in self.skin_data:
-                    self.set_vertex_groups(obj, self.skin_data[index])
-            
->>>>>>> 6a3c28bd
             # set parent
             if frame.parent != -1:
                 obj.parent = self.objects[frame.parent]
