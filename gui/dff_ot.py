--- conflicted
+++ resolved
@@ -230,8 +230,6 @@
         default     = False
     )
 
-<<<<<<< HEAD
-=======
     txd_filename :  bpy.props.StringProperty(
         name        = "Custom TXD File Name",
         description = "File name used for importing the TXD file. Leave blank if TXD name is same as DFF name",
@@ -239,7 +237,6 @@
         default     = "",
     )
 
->>>>>>> 6f63ef4b
     skip_mipmaps :  bpy.props.BoolProperty(
         name        = "Skip mipmaps",
         default     = True
@@ -299,10 +296,7 @@
         box.prop(self, "load_txd")
         if self.load_txd:
             box.prop(self, "skip_mipmaps")
-<<<<<<< HEAD
-=======
             box.prop(self, "txd_filename", text="File name")
->>>>>>> 6f63ef4b
 
         layout.prop(self, "connect_bones")
         
@@ -339,11 +333,7 @@
                     {
                         'file_name'      : file,
                         'load_txd'       : self.load_txd,
-<<<<<<< HEAD
-                        'txd_file_name'  : '',
-=======
                         'txd_filename'   : self.txd_filename,
->>>>>>> 6f63ef4b
                         'skip_mipmaps'   : self.skip_mipmaps,
                         'image_ext'      : image_ext,
                         'connect_bones'  : self.connect_bones,
